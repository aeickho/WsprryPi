/*

 Raspberry Pi bareback LF/MF/HF/VHF WSPR transmitter  <pe1nnz@amsat.org>

 Makes a very simple WSPR beacon from your RasberryPi by connecting GPIO 
 port to Antanna (and LPF), operates on LF, MF, HF and VHF bands from 
 0 to 250 MHz.

License:
    This program is free software: you can redistribute it and/or modify
    it under the terms of the GNU General Public License as published by
    the Free Software Foundation, either version 2 of the License, or
    (at your option) any later version.

    This program is distributed in the hope that it will be useful,
    but WITHOUT ANY WARRANTY; without even the implied warranty of
    MERCHANTABILITY or FITNESS FOR A PARTICULAR PURPOSE.  See the
    GNU General Public License for more details.

    You should have received a copy of the GNU General Public License
    along with this program.  If not, see <http://www.gnu.org/licenses/>.

Credits:
  Credits goes to Oliver Mattos and Oskar Weigl who implemented PiFM [1]
  based on the idea of exploiting RPi DPLL as FM transmitter. Dan MD1CLV
  combined this effort with WSPR encoding algorithm from F8CHK, resulting  
  in WsprryPi a WSPR beacon for LF and MF bands. Guido PE1NNZ extended 
  this effort with DMA based PWM modulation of fractional divider that was 
  part of PiFM, allowing to operate the WSPR beacon also on HF and VHF bands.
  In addition time-synchronisation and double amount of power output was 
  implemented. 

  [1] PiFM code from http://www.icrobotics.co.uk/wiki/index.php/Turning_the_Raspberry_Pi_Into_an_FM_Transmitter

To use:
  In order to transmit legally, a HAM Radio License is REQUIRED for running 
  this experiment. The output is a square wave so a low pass filter is REQUIRED.
  Connect a low-pass filter (via decoupling C) to GPIO4 (GPCLK0) and Ground pin
  of your Raspberry Pi, connect an antenna to the LPF. The GPIO4 and GND pins
  are found on header P1 pin 7 and 9 respectively, the pin closest to P1 label 
  is pin 1 and its 3rd and 4th neighbour is pin 7 and 9 respectively, see this 
  link for pin layout: http://elinux.org/RPi_Low-level_peripherals Examples of 
  low-pass filters can be found here: http://www.gqrp.com/harmonic_filters.pdf
  The expected power output is 10mW (+10dBm) in a 50 Ohm load. This looks
  neglible, but when connected to a simple dipole antenna this may result in 
  reception reports ranging up to several thousands of kilometers.
  Example of low-pass filters here: http://www.gqrp.com/harmonic_filters.pdf
  As the Raspberry Pi does not attenuate ripple and noise components from the 
  5V USB power supply, it is RECOMMENDED to use a regulated supply that has
  sufficient ripple supression. Supply ripple might be seen as mixing products
  products centered around the transmit carrier typically at 100/120Hz.

  This software is using system time to determine the start of a WSPR 
  transmissions, so keep the system time synchronised within 1sec precision, 
  i.e. use NTP network time synchronisation or set time manually with date 
  command. A WSPR broadcast starts on even minute and takes 2 minutes for WSPR-2 
  or starts at :00,:15,:30,:45 and takes 15 minutes for WSPR-15. It contains 
  a callsign, 4-digit Maidenhead square locator and transmission power.
  Reception reports can be viewed on Weak Signal Propagation Reporter Network 
  at: http://wsprnet.org/drupal/wsprnet/spots 

  Frequency calibration is REQUIRED to ensure that the WSPR-2 transmission occurs
  within the 200 Hz narrow band. The reference crystal on your RPi might have
  an frequency error (which in addition is temp. dependent -1.3Hz/degC @10MHz).
  To calibrate, the frequency might be manually corrected on the command line 
  or by changing the F_XTAL value in the code. A practical way to calibrate 
  is to tune the transmitter on the same frequency of a medium wave AM broadcast 
  station; keep tuning until zero beat (the constant audio tone disappears when 
  the transmitter is exactly on the same frequency as the broadcast station),
  and determine the frequency difference with the broadcast station. This is 
  the frequency error that can be applied for correction while tuning on a WSPR
  frequency.

  DO NOT expose GPIO4 to voltages or currents that are above the specified 
  Absolute Maximum limits. GPIO4 outputs a digital clock in 3V3 logic, with a 
  maximum current of 16mA. As there is no current protection available and 
  a DC component of 1.6V, DO NOT short-circuit or place a resistive (dummy) load 
  straight on the GPIO4 pin, as it may draw too much current. Instead, use a 
  decoupling capacitor to remove DC component when connecting the output 
  dummy loads, transformers, antennas, etc. DO NOT expose the GPIO4 pin to
  static voltages or voltages exceeding the 0 to 3.3V logic range.

Installation / update:
  Open a terminal and execute the following commands:
   sudo apt-get install git
   rm -rf WsprryPi
   git clone https://github.com/threeme3/WsprryPi.git
   cd WsprryPi

Usage: 
  sudo ./wspr <[prefix]/callsign[/suffix]> <locator> <power in dBm> [<frequency in Hz> ...]
        e.g.: sudo ./wspr PA/K1JT JO21 10 7040074 0 0 10140174 0 0
        where 0 frequency represents a interval for which TX is disabled,
        wspr-2 or wspr-15 mode selection based on specified frequency.

  WSPR is used on the following frequencies (local restriction may apply):
     LF   137400 - 137600
          137600 - 137625 (WSPR-15)
     MF   475600 - 475800
          475800 - 475825 (WSPR-15)
    160m  1838000 - 1838200
          1838200 - 1838225 (WSPR-15)
     80m  3594000 - 3594200
     60m  5288600 - 5288800
     40m  7040000 - 7040200
     30m  10140100 - 10140300
     20m  14097000 - 14097200
     17m  18106000 - 18106200
     15m  21096000 - 21096200
     12m  24926000 - 24926200
     10m  28126000 - 28126200
      6m  50294400 - 50294600
      4m  70092400 - 70092600
      2m  144490400 -144490600

Compile:
  sudo apt-get install gcc
  gcc -lm -std=c99 wspr.c -owspr

Reference documentation:
  http://www.raspberrypi.org/wp-content/uploads/2012/02/BCM2835-ARM-Peripherals.pdf
  http://www.scribd.com/doc/127599939/BCM2835-Audio-clocks
  http://www.scribd.com/doc/101830961/GPIO-Pads-Control2
  https://github.com/mgottschlag/vctools/blob/master/vcdb/cm.yaml

*/

#include <stdio.h>
#include <string.h>
#include <stdlib.h>
#include <unistd.h>
#include <ctype.h>
#include <dirent.h>
#include <math.h>
#include <fcntl.h>
#include <assert.h>
#include <sys/mman.h>
#include <sys/types.h>
#include <sys/stat.h>
#include <signal.h>
#include <malloc.h>
#include <time.h>

#define F_XTAL (19231696)   // my F_XTAL
 
#define F_PLLD_CLK   (26.0 * F_XTAL)                                 // 500MHz PLLD reference clock 

#define N_ITER  1400  // number of PWM operations per symbol; larger values gives less spurs at the cost of frequency resolution; e.g. use 22500 for HF usage up to 30MHz, 12000 up to 50MHz, 1600 for VHF usage up to 144 Mhz, F_PWM_CLK needs to be adjusted when changing N_ITER 
//#define F_PWM_CLK    (31500000.0)   // 31.5MHz PWM clock   use with N_ITER=22500
#define F_PWM_CLK    (33970588.235294117647058823529413)   // 31.5MHz calibrated PWM clock   use with N_ITER=1400

#define WSPR_SYMTIME (8192.0/12000.0)  // symbol time

#define POLYNOM_1 0xf2d05351    // polynoms for
#define POLYNOM_2 0xe4613c47    // parity generator

/* RF code: */

#define BCM2708_PERI_BASE        0x20000000
#define GPIO_BASE                (BCM2708_PERI_BASE + 0x200000) /* GPIO controller */
#define PAGE_SIZE (4*1024)
#define BLOCK_SIZE (4*1024)

int  mem_fd;
char *gpio_mem, *gpio_map;
char *spi0_mem, *spi0_map;


// I/O access
volatile unsigned *gpio = NULL;
volatile unsigned *allof7e = NULL;

// GPIO setup macros. Always use INP_GPIO(x) before using OUT_GPIO(x) or SET_GPIO_ALT(x,y)
#define INP_GPIO(g) *(gpio+((g)/10)) &= ~(7<<(((g)%10)*3))
#define OUT_GPIO(g) *(gpio+((g)/10)) |=  (1<<(((g)%10)*3))
#define SET_GPIO_ALT(g,a) *(gpio+(((g)/10))) |= (((a)<=3?(a)+4:(a)==4?3:2)<<(((g)%10)*3))

#define GPIO_SET *(gpio+7)  // sets   bits which are 1 ignores bits which are 0
#define GPIO_CLR *(gpio+10) // clears bits which are 1 ignores bits which are 0
#define GPIO_GET *(gpio+13) // sets   bits which are 1 ignores bits which are 0

#define ACCESS(base) *(volatile int*)((int)allof7e+base-0x7e000000)
#define SETBIT(base, bit) ACCESS(base) |= 1<<bit
#define CLRBIT(base, bit) ACCESS(base) &= ~(1<<bit)
#define CM_GP0CTL (0x7e101070)
#define GPFSEL0 (0x7E200000)
#define PADS_GPIO_0_27  (0x7e10002c)
#define CM_GP0DIV (0x7e101074)
#define CLKBASE (0x7E101000)
#define DMABASE (0x7E007000)
#define PWMBASE  (0x7e20C000) /* PWM controller */

struct GPCTL {
    char SRC         : 4;
    char ENAB        : 1;
    char KILL        : 1;
    char             : 1;
    char BUSY        : 1;
    char FLIP        : 1;
    char MASH        : 2;
    unsigned int     : 13;
    char PASSWD      : 8;
};

void getRealMemPage(void** vAddr, void** pAddr) {
    void* a = (void*)valloc(4096);

    ((int*)a)[0] = 1;  // use page to force allocation.

    mlock(a, 4096);  // lock into ram.

    *vAddr = a;  // yay - we know the virtual address

    unsigned long long frameinfo;

    int fp = open("/proc/self/pagemap", 'r');
    lseek(fp, ((int)a)/4096*8, SEEK_SET);
    read(fp, &frameinfo, sizeof(frameinfo));

    *pAddr = (void*)((int)(frameinfo*4096));
}

void freeRealMemPage(void* vAddr) {

    munlock(vAddr, 4096);  // unlock ram.

    free(vAddr);
}

struct CB {
    volatile unsigned int TI;
    volatile unsigned int SOURCE_AD;
    volatile unsigned int DEST_AD;
    volatile unsigned int TXFR_LEN;
    volatile unsigned int STRIDE;
    volatile unsigned int NEXTCONBK;
    volatile unsigned int RES1;
    volatile unsigned int RES2;

};

struct DMAregs {
    volatile unsigned int CS;
    volatile unsigned int CONBLK_AD;
    volatile unsigned int TI;
    volatile unsigned int SOURCE_AD;
    volatile unsigned int DEST_AD;
    volatile unsigned int TXFR_LEN;
    volatile unsigned int STRIDE;
    volatile unsigned int NEXTCONBK;
    volatile unsigned int DEBUG;
};

struct PageInfo {
    void* p;  // physical address
    void* v;   // virtual address
};

struct PageInfo constPage;
struct PageInfo instrPage;
struct PageInfo instrs[1024];

double fracs[1024];

void txon()
{
    if(allof7e == NULL){
      allof7e = (unsigned *)mmap(
                  NULL,
                  0x01000000,  //len
                  PROT_READ|PROT_WRITE,
                  MAP_SHARED,
                  mem_fd,
                  0x20000000  //base
              );
      if ((int)allof7e==-1) exit(-1);
    }

    SETBIT(GPFSEL0 , 14);
    CLRBIT(GPFSEL0 , 13);
    CLRBIT(GPFSEL0 , 12);

    // Set GPIO drive strength, more info: http://www.scribd.com/doc/101830961/GPIO-Pads-Control2 
    //ACCESS(PADS_GPIO_0_27) = 0x5a000018 + 0;  //2mA -3.4dBm
    //ACCESS(PADS_GPIO_0_27) = 0x5a000018 + 1;  //4mA +2.1dBm
    //ACCESS(PADS_GPIO_0_27) = 0x5a000018 + 2;  //6mA +4.9dBm
    //ACCESS(PADS_GPIO_0_27) = 0x5a000018 + 3;  //8mA +6.6dBm(default)
    //ACCESS(PADS_GPIO_0_27) = 0x5a000018 + 4;  //10mA +8.2dBm
    //ACCESS(PADS_GPIO_0_27) = 0x5a000018 + 5;  //12mA +9.2dBm
    //ACCESS(PADS_GPIO_0_27) = 0x5a000018 + 6;  //14mA +10.0dBm
    ACCESS(PADS_GPIO_0_27) = 0x5a000018 + 7;  //16mA +10.6dBm

    struct GPCTL setupword = {6/*SRC*/, 1, 0, 0, 0, 1,0x5a};
    ACCESS(CM_GP0CTL) = *((int*)&setupword);
}

void txoff()
{
    struct GPCTL setupword = {6/*SRC*/, 0, 0, 0, 0, 1,0x5a}; 
    ACCESS(CM_GP0CTL) = *((int*)&setupword); 
}

void setfreq(long freq)
{
    ACCESS(CM_GP0DIV) = (0x5a << 24) + freq;
}

void txSym(int sym, double tsym)
{
    int bufPtr=0;
    short data;
    int clocksPerIter = (int)((F_PWM_CLK/((double)N_ITER)) * tsym);
    //printf("tsym=%f iter=%u clocksPerIter=%u tsymerr=%f\n", tsym, N_ITER, clocksPerIter, tsym - ((float)clocksPerIter*(float)N_ITER)/F_PWM_CLK );
    int i = sym*3 + 511;
    double dval = -1.0 * fracs[i] - 0.5; // ratio between -0.5 and 0.5 of frequency position that is in between two fractional clock divider bins (frequency goes up for dval from -0.5 to 0.5)
    int k = (int)(round(dval));  // integer component
    double frac = (dval - (double)k)/2 + 0.5;
    unsigned int fracval = (frac*clocksPerIter);
    //printf("i=%d *i=%u %u fracval=%u dval=%f sym=%d\n", i, ((int*)(constPage.v))[i-1], ((int*)(constPage.v))[i+1], fracval, dval, sym); 
    for(int j=0; j!=N_ITER; j++){
        bufPtr++;
        while( ACCESS(DMABASE + 0x04 /* CurBlock*/) ==  (int)(instrs[bufPtr].p)) usleep(100);
        ((struct CB*)(instrs[bufPtr].v))->SOURCE_AD = (int)constPage.p + (i-1)*4;

        bufPtr++;
        while( ACCESS(DMABASE + 0x04 /* CurBlock*/) ==  (int)(instrs[bufPtr].p)) usleep(100);
        ((struct CB*)(instrs[bufPtr].v))->TXFR_LEN = clocksPerIter-fracval;

        bufPtr++;
        while( ACCESS(DMABASE + 0x04 /* CurBlock*/) ==  (int)(instrs[bufPtr].p)) usleep(100);
        ((struct CB*)(instrs[bufPtr].v))->SOURCE_AD = (int)constPage.p + (i+1)*4;

        bufPtr=(bufPtr+1) % (1024);
        while( ACCESS(DMABASE + 0x04 /* CurBlock*/) ==  (int)(instrs[bufPtr].p)) usleep(100);
        ((struct CB*)(instrs[bufPtr].v))->TXFR_LEN = fracval;
    }
}

void unSetupDMA(){
    printf("exiting\n");
    struct DMAregs* DMA0 = (struct DMAregs*)&(ACCESS(DMABASE));
    DMA0->CS =1<<31;  // reset dma controller
    txoff(); 
}

void handSig() {
  exit(0);
}
void setupDMATab( float centerFreq, double symOffset, double tsym, int nsym ){
   // make data page contents - it's essientially 1024 different commands for the
   // DMA controller to send to the clock module at the correct time.
  for (int i=1; i<1023; i+=3){
     double freq = centerFreq + ((double)(-511 + i))*symOffset/3.0;
     double divisor = F_PLLD_CLK/freq;
     unsigned long integer_part = (unsigned long) divisor;
     unsigned long fractional_part = (divisor - integer_part) * (1 << 12);
     unsigned long tuning_word = (0x5a << 24) + integer_part * (1 << 12) + fractional_part;
     if(fractional_part == 0 || fractional_part == 1023){
       if((-511 + i) >= 0 && (-511 + i) <= (nsym * 3)) 
         printf("warning: symbol %u unusable because fractional divider is out of range, try near frequency.\n", i/3);
     }
     ((int*)(constPage.v))[i-1] = tuning_word - 1;
     ((int*)(constPage.v))[i] = tuning_word;
     ((int*)(constPage.v))[i+1] = tuning_word + 1;
     double actual_freq = F_PLLD_CLK/((double)integer_part + (double)fractional_part/(double)(1<<12));
     double freq_corr = freq - actual_freq;
     double delta = F_PLLD_CLK/((double)integer_part + (double)fractional_part/(double)(1<<12)) - F_PLLD_CLK/((double)integer_part + ((double)fractional_part+1.0)/(double)(1<<12));
     int clocksPerIter = (int)((F_PWM_CLK/((double)N_ITER)) * tsym);
     double resolution = 2.0 * delta / ((double)clocksPerIter);
     if(resolution > symOffset ){
       printf("warning: PWM/PLL fractional divider has not enough resolution: %fHz while %fHz is required, try lower frequency or decrease N_ITER in code to achieve more resolution.\n", resolution, symOffset);
       exit(0);
     }
     fracs[i] = freq_corr/delta;
     //printf("i=%u f=%f fa=%f corr=%f delta=%f percfrac=%f int=%u frac=%u tuning_word=%u resolution=%fmHz\n", i, freq, actual_freq, freq_corr, delta, fracs[i], integer_part, fractional_part, tuning_word, resolution *1000);
   }
}

void setupDMA(){
   atexit(unSetupDMA);
   signal (SIGINT, handSig);
   signal (SIGTERM, handSig);
   signal (SIGHUP, handSig);
   signal (SIGQUIT, handSig);

   // allocate a few pages of ram
   getRealMemPage(&constPage.v, &constPage.p);
 
   int instrCnt = 0;
  
   while (instrCnt<1024) {
     getRealMemPage(&instrPage.v, &instrPage.p);
    
     // make copy instructions
     struct CB* instr0= (struct CB*)instrPage.v;
    
     for (int i=0; i<4096/sizeof(struct CB); i++) {
       instrs[instrCnt].v = (void*)((int)instrPage.v + sizeof(struct CB)*i);
       instrs[instrCnt].p = (void*)((int)instrPage.p + sizeof(struct CB)*i);
       instr0->SOURCE_AD = (unsigned int)constPage.p+2048;
       instr0->DEST_AD = PWMBASE+0x18 /* FIF1 */;
       instr0->TXFR_LEN = 4;
       instr0->STRIDE = 0;
       //instr0->NEXTCONBK = (int)instrPage.p + sizeof(struct CB)*(i+1);
       instr0->TI = (1/* DREQ  */<<6) | (5 /* PWM */<<16) |  (1<<26/* no wide*/) ;
       instr0->RES1 = 0;
       instr0->RES2 = 0;

       if (i%2) {
         instr0->DEST_AD = CM_GP0DIV;
         instr0->STRIDE = 4;
         instr0->TI = (1<<26/* no wide*/) ;
       }

       if (instrCnt!=0) ((struct CB*)(instrs[instrCnt-1].v))->NEXTCONBK = (int)instrs[instrCnt].p;
       instr0++;
       instrCnt++;
     }
   }
   ((struct CB*)(instrs[1023].v))->NEXTCONBK = (int)instrs[0].p;

   // set up a clock for the PWM
   ACCESS(CLKBASE + 40*4 /*PWMCLK_CNTL*/) = 0x5A000026;  // Source=PLLD and disable
   usleep(1000);
//   ACCESS(CLKBASE + 41*4 /*PWMCLK_DIV*/)  = 0x5A002800;
   ACCESS(CLKBASE + 41*4 /*PWMCLK_DIV*/)  = 0x5A002000;  // set PWM div to 2, for 250MHz 
   ACCESS(CLKBASE + 40*4 /*PWMCLK_CNTL*/) = 0x5A000016;  // Source=PLLD and enable 
   usleep(1000);

   // set up pwm
   ACCESS(PWMBASE + 0x0 /* CTRL*/) = 0;
   usleep(1000);
   ACCESS(PWMBASE + 0x4 /* status*/) = -1;  // clear errors
   usleep(1000);
   ACCESS(PWMBASE + 0x0 /* CTRL*/) = -1; //(1<<13 /* Use fifo */) | (1<<10 /* repeat */) | (1<<9 /* serializer */) | (1<<8 /* enable ch */) ;
   usleep(1000);
   ACCESS(PWMBASE + 0x8 /* DMAC*/) = (1<<31 /* DMA enable */) | 0x0707;

   //activate dma
   struct DMAregs* DMA0 = (struct DMAregs*)&(ACCESS(DMABASE));
   DMA0->CS =1<<31;  // reset
   DMA0->CONBLK_AD=0;
   DMA0->TI=0;
   DMA0->CONBLK_AD = (unsigned int)(instrPage.p);
   DMA0->CS =(1<<0)|(255 <<16);  // enable bit = 0, clear end flag = 1, prio=19-16
}


//
// Set up a memory regions to access GPIO
//
void setup_io()
{
    /* open /dev/mem */
    if ((mem_fd = open("/dev/mem", O_RDWR|O_SYNC) ) < 0) {
        printf("can't open /dev/mem \n");
        exit (-1);
    }

    /* mmap GPIO */

    // Allocate MAP block
    if ((gpio_mem = malloc(BLOCK_SIZE + (PAGE_SIZE-1))) == NULL) {
        printf("allocation error \n");
        exit (-1);
    }

    // Make sure pointer is on 4K boundary
    if ((unsigned long)gpio_mem % PAGE_SIZE)
        gpio_mem += PAGE_SIZE - ((unsigned long)gpio_mem % PAGE_SIZE);

    // Now map it
    gpio_map = (unsigned char *)mmap(
                   gpio_mem,
                   BLOCK_SIZE,
                   PROT_READ|PROT_WRITE,
                   MAP_SHARED|MAP_FIXED,
                   mem_fd,
                   GPIO_BASE
               );

    if ((long)gpio_map < 0) {
        printf("mmap error %d\n", (int)gpio_map);
        exit (-1);
    }

    // Always use volatile pointer!
    gpio = (volatile unsigned *)gpio_map;


}

void setup_gpios()
{
   int g;
   // Switch GPIO 7..11 to output mode

    /************************************************************************\
     * You are about to change the GPIO settings of your computer.          *
     * Mess this up and it will stop working!                               *
     * It might be a good idea to 'sync' before running this program        *
     * so at least you still have your code changes written to the SD-card! *
    \************************************************************************/

    // Set GPIO pins 7-11 to output
    for (g=7; g<=11; g++) {
        INP_GPIO(g); // must use INP_GPIO before we can use OUT_GPIO
        //OUT_GPIO(g);
    }

}

void strupr(char *str) 
{   while(*str) 
    { 
        *str = toupper(*str); 
        str++; 
    }
}

void wspr(char* c, char* l, char* dbm, unsigned char* symbols)
{
   // pack prefix in nadd, call in n1, grid, dbm in n2 
   static int count = 0;
   strupr(c);
   unsigned long ng,nadd=0;

   if(strchr(c, '/')){ //prefix-suffix
     nadd=2;
     int i=strchr(c, '/')-c; //stroke position 
     int n=strlen(c)-i-1; //suffix len, prefix-call len
     if(n==1) ng=60000-32768+(c[i+1]>='0'&&c[i+1]<='9'?c[i+1]-'0':c[i+1]==' '?38:c[i+1]-'A'+10); // suffix /A to /Z, /0 to /9
     if(n==2) ng=60000+26+10*(c[i+1]-'0')+(c[i+2]-'0'); // suffix /10 to /99
     if(n>2){ // prefix EA8/, right align
       ng=(i<3?36:c[i-3]>='0'&&c[i-3]<='9'?c[i-3]-'0':c[i-3]-'A'+10);
       ng=37*ng+(i<2?36:c[i-2]>='0'&&c[i-2]<='9'?c[i-2]-'0':c[i-2]-'A'+10);
       ng=37*ng+(i<1?36:c[i-1]>='0'&&c[i-1]<='9'?c[i-1]-'0':c[i-1]-'A'+10);
       if(ng<32768) nadd=1; else ng=ng-32768;
       c=c+i+1;
     }
   }

   int i=(isdigit(c[2])?2:isdigit(c[1])?1:0); //last prefix digit
   int n=strlen(c)-i-1; //2nd part of call len
   unsigned long n1;
   n1=(i<2?36:c[i-2]>='0'&&c[i-2]<='9'?c[i-2]-'0':c[i-2]-'A'+10);
   n1=36*n1+(i<1?36:c[i-1]>='0'&&c[i-1]<='9'?c[i-1]-'0':c[i-1]-'A'+10);
   n1=10*n1+c[i]-'0';
   n1=27*n1+(n<1?26:c[i+1]-'A');
   n1=27*n1+(n<2?26:c[i+2]-'A');
   n1=27*n1+(n<3?26:c[i+3]-'A');
  
   if(count++ % 2) nadd=0;
   if(!nadd){ 
     strupr(l); //grid square Maidenhead locator (uppercase)
     ng=180*(179-10*(l[0]-'A')-(l[2]-'0'))+10*(l[1]-'A')+(l[3]-'0');
   }
   int p = atoi(dbm);    //EIRP in dBm={0,3,7,10,13,17,20,23,27,30,33,37,40,43,47,50,53,57,60}
   int corr[]={0,-1,1,0,-1,2,1,0,-1,1};
   p=p>60?60:p<0?0:p+corr[p%10];
   unsigned long n2=(ng<<7)|(p+64+nadd);

   // pack n1,n2,zero-tail into 50 bits
   char packed[11] = {n1>>20, n1>>12, n1>>4, (n1&0x0f)<<4|(n2>>18)&0x0f, 
n2>>10, n2>>2, (n2&0x03)<<6, 0, 0, 0, 0};

   // convolutional encoding K=32, r=1/2, Layland-Lushbaugh polynomials
   int k = 0;
   int j,s;
   int nstate = 0;
   unsigned char symbol[176];
   for(j=0;j!=sizeof(packed);j++){
      for(i=7;i>=0;i--){
         unsigned long poly[2] = { 0xf2d05351L, 0xe4613c47L };
         nstate = (nstate<<1) | ((packed[j]>>i)&1);
         for(s=0;s!=2;s++){   //convolve
            unsigned long n = nstate & poly[s];
            int even = 0;  // even := parity(n)
            while(n){
               even = 1 - even;
               n = n & (n - 1);
            }
            symbol[k] = even;
            k++;
         }
      }
   }

   // interleave symbols
   const unsigned char npr3[162] = {
      1,1,0,0,0,0,0,0,1,0,0,0,1,1,1,0,0,0,1,0,0,1,0,1,1,1,1,0,0,0,0,0,
      0,0,1,0,0,1,0,1,0,0,0,0,0,0,1,0,1,1,0,0,1,1,0,1,0,0,0,1,1,0,1,0,
      0,0,0,1,1,0,1,0,1,0,1,0,1,0,0,1,0,0,1,0,1,1,0,0,0,1,1,0,1,0,1,0,
      0,0,1,0,0,0,0,0,1,0,0,1,0,0,1,1,1,0,1,1,0,0,1,1,0,1,0,0,0,1,1,1,
      0,0,0,0,0,1,0,1,0,0,1,1,0,0,0,0,0,0,0,1,1,0,1,0,1,1,0,0,0,1,1,0,
      0,0 };
   for(i=0;i!=162;i++){
      // j0 := bit reversed_values_smaller_than_161[i]
      unsigned char j0;
      p=-1;
      for(k=0;p!=i;k++){
         for(j=0;j!=8;j++)   // j0:=bit_reverse(k)
           j0 = ((k>>j)&1)|(j0<<1);
         if(j0<162)
           p++;
      }
      symbols[j0]=npr3[j0]|symbol[i]<<1; //interleave and add sync vector
   }
}

void wait_every(int minute)
{
  time_t t;
  struct tm* ptm;
  for(;;){
    time(&t); 
    ptm = gmtime(&t);
    if((ptm->tm_min % minute) == 0 && ptm->tm_sec == 0) break;
    usleep(1000);
  }
  usleep(1000000); // wait another second
}

int main(int argc, char *argv[])
{
  unsigned char symbols[162];
  int i;
  double centre_freq;
  int wspr15;
  double wspr_symtime;
  int nbands = argc - 4;
  int band = 0;
  time_t t;

  if(argc < 5){
    printf("Usage: wspr <[prefix/]callsign[/A-Z,/0-9,/00-99]> <locator> <power in dBm> [<frequency in Hz or 0 for interval> ...]\n");
    printf("\te.g.: sudo ./wspr K1JT/P JO21 10 7040074 0 0 10140174 0 0\n");
    printf("\tchoose freq in range +/-100 Hz around one of center frequencies: 137500, 475700, 1838100, 3594100, 5288700, 7040100, 10140200, 14097100, 18106100, 21096100, 24926100, 28126100, 50294500, 70092500, 144490500 Hz (WSPR-2), or in range +/-12 Hz around 137612, 475812, 1838212 Hz (WSPR-15).\n");
    return 1;
  }
  // argv[1]=callsign, argv[2]=locator, argv[3]=power(dBm)
  wspr(argv[1], argv[2], argv[3], symbols);
  printf("Symbols: ");
  for (i = 0; i < sizeof(symbols)/sizeof(*symbols); i++)
    printf("%d,", symbols[i]);
  printf("\n");
  setup_io();
  setup_gpios();
  txon();
  setupDMA();
  printf("Ready for transmit...\n");

  for(;;)
  {
    time_t t;
    txoff();
    centre_freq = atof(argv[band + 4]);
    wspr15 = (centre_freq > 137600 && centre_freq < 137625) || \
             (centre_freq > 475800 && centre_freq < 475825) || \
             (centre_freq > 1838200 && centre_freq < 1838225);
    wspr_symtime = (wspr15) ? 8.0 * WSPR_SYMTIME : WSPR_SYMTIME;
    band++;
    if(band >= nbands)
      band = 0;
<<<<<<< HEAD
    if(centre_freq) setupDMATab(centre_freq, WSPR_OFFSET, WSPR_SYMTIME, 4);
    wait_even_minute();
    time(&t);
    printf("%s ", ctime(&t));
     

    printf("%f\n", centre_freq);
=======
    if(centre_freq) setupDMATab(centre_freq, 1.0/wspr_symtime, wspr_symtime, 4);
    wait_every((wspr15) ? 15 : 2);
    time(&t);
    char buf[256];
    strcpy(buf,ctime(&t));
    buf[strlen(buf)-1]='\0';
    printf("%s - %s@%f\n", buf, (wspr15)?"wspr-15":"wspr-2", centre_freq);
>>>>>>> ffc2d7b1
    if(centre_freq){
      txon();
      for (i = 0; i < 162; i++) {
        txSym(symbols[i], wspr_symtime);
        //txSym(atoi(argv[5]), wspr_symtime);
      } 
    }
  }
  return 0;
}<|MERGE_RESOLUTION|>--- conflicted
+++ resolved
@@ -662,15 +662,6 @@
     band++;
     if(band >= nbands)
       band = 0;
-<<<<<<< HEAD
-    if(centre_freq) setupDMATab(centre_freq, WSPR_OFFSET, WSPR_SYMTIME, 4);
-    wait_even_minute();
-    time(&t);
-    printf("%s ", ctime(&t));
-     
-
-    printf("%f\n", centre_freq);
-=======
     if(centre_freq) setupDMATab(centre_freq, 1.0/wspr_symtime, wspr_symtime, 4);
     wait_every((wspr15) ? 15 : 2);
     time(&t);
@@ -678,7 +669,6 @@
     strcpy(buf,ctime(&t));
     buf[strlen(buf)-1]='\0';
     printf("%s - %s@%f\n", buf, (wspr15)?"wspr-15":"wspr-2", centre_freq);
->>>>>>> ffc2d7b1
     if(centre_freq){
       txon();
       for (i = 0; i < 162; i++) {
